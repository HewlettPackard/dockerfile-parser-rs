[package]
name = "dockerfile-parser"
description = "a Rust library for parsing, validating, and modifying Dockerfiles"
authors = ["Tim Buckley <timothy.jas.buckley@hpe.com>"]
edition = "2018"
license = "MIT"
keywords = ["parser", "docker", "dockerfile", "pest"]
homepage = "https://github.com/HewlettPackard/dockerfile-parser-rs/"
repository = "https://github.com/HewlettPackard/dockerfile-parser-rs/"
exclude = [".circleci/**/*"]
readme = "README.md"

# NOTE: do not change the version here, it will be replaced with the git tag
# version by CI
version = "0.1.0"

[badges]
circle-ci = { repository = "HewlettPackard/dockerfile-parser-rs", branch = "master" }

[dependencies]
pest = "2.1"
pest_derive = "2.1"
snafu = "0.6"
enquote = "1.1"
regex = "1.5"
lazy_static = "1.4"

[dev-dependencies]
<<<<<<< HEAD
indoc = "1.0"
=======
indoc = "0.3"
pretty_assertions = "0.7.2"
>>>>>>> 44bf74a0

[lib]
name = "dockerfile_parser"
path = "src/lib.rs"<|MERGE_RESOLUTION|>--- conflicted
+++ resolved
@@ -26,12 +26,8 @@
 lazy_static = "1.4"
 
 [dev-dependencies]
-<<<<<<< HEAD
 indoc = "1.0"
-=======
-indoc = "0.3"
 pretty_assertions = "0.7.2"
->>>>>>> 44bf74a0
 
 [lib]
 name = "dockerfile_parser"
